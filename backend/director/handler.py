--- conflicted
+++ resolved
@@ -1,10 +1,6 @@
 import os
 import logging
 
-<<<<<<< HEAD
-
-=======
->>>>>>> d23477f6
 from director.agents.thumbnail import ThumbnailAgent
 from director.agents.summarize_video import SummarizeVideoAgent
 from director.agents.download import DownloadAgent
@@ -156,24 +152,6 @@
     def check(self):
         """Check the configuration of the server."""
         videodb_configured = True if os.getenv("VIDEO_DB_API_KEY") else False
-<<<<<<< HEAD
-
-        llm_configured = False
-        # default_llm = os.getenv("DEFAULT_LLM", LLMType.DEFAULT)
-        # if default_llm == LLMType.OPENAI:
-        #     llm_configured = True if os.getenv("OPENAI_API_KEY") else False
-
-        # elif default_llm == LLMType.ANTHROPIC:
-        #     llm_configured = True if os.getenv("ANTHROPIC_API_KEY") else False
-
-        # elif default_llm == LLMType.XAI:
-        #     llm_configured = True if os.getenv("XAI_API_KEY") else False
-
-        # else:
-        #     llm_configured = False
-        llm_configured = True
-=======
->>>>>>> d23477f6
 
         db = load_db(os.getenv("SERVER_DB_TYPE", "sqlite"))
         db_configured = db.health_check()
