import os
import requests
import videodb
import logging

from videodb import SearchType, SubtitleStyle, IndexType, SceneExtractionType
from videodb.timeline import Timeline
from videodb.asset import VideoAsset, ImageAsset


class VideoDBTool:
    def __init__(self, collection_id="default"):
        self.conn = videodb.connect(
            base_url=os.getenv("VIDEO_DB_BASE_URL", "https://api.videodb.io")
        )
        self.collection = None
        if collection_id:
            self.collection = self.conn.get_collection(collection_id)
        self.timeline = None

    def get_collection(self):
        return {
            "id": self.collection.id,
            "name": self.collection.name,
            "description": self.collection.description,
        }

    def get_collections(self):
        """Get all collections."""
        collections = self.conn.get_collections()
        return [
            {
                "id": collection.id,
                "name": collection.name,
                "description": collection.description,
            }
            for collection in collections
        ]

    def get_image(self, image_id: str = None):
        """
        Fetch image details by ID or validate an image URL.
        """
        try:
            image = self.collection.get_image(image_id)
            return {
                "id": image.id,
                "url": image.url,
                "name": image.name,
                "description": getattr(image, "description", None),
                "collection_id": image.collection_id,
            }
        except Exception as e:
            raise Exception(f"Failed to fetch image with ID {image_id}: {e}")

    def get_images(self):
        """Get all images in a collection."""
        images = self.collection.get_images()
        return [
            {
                "id": image.id,
                "collection_id": image.collection_id,
                "name": image.name,
                "url": image.url,
                "type": "image",
            }
            for image in images
        ]

    def create_collection(self, name, description=""):
        """Create a new collection with the given name and description."""
        if not name:
            raise ValueError("Collection name is required to create a collection.")

        try:
            new_collection = self.conn.create_collection(name, description)
            return {
                "success": True,
                "message": f"Collection '{new_collection.id}' created successfully",
                "collection": {
                    "id": new_collection.id,
                    "name": new_collection.name,
                    "description": new_collection.description,
                },
            }
        except Exception as e:
            logging.error(f"Failed to create collection '{name}': {e}")
            raise Exception(f"Failed to create collection '{name}': {str(e)}") from e

    def delete_collection(self):
        """Delete the current collection."""
        if not self.collection:
            raise ValueError("Collection ID is required to delete a collection.")
        try:
            self.collection.delete()
            return {
                "success": True,
                "message": f"Collection {self.collection.id} deleted successfully",
            }
        except Exception as e:
            raise Exception(
                f"Failed to delete collection {self.collection.id}: {str(e)}"
            )

    def get_video(self, video_id):
        """Get a video by ID."""
        video = self.collection.get_video(video_id)
        return {
            "id": video.id,
            "name": video.name,
            "description": video.description,
            "collection_id": video.collection_id,
            "stream_url": video.stream_url,
            "length": video.length,
            "thumbnail_url": video.thumbnail_url,
        }

    def delete_video(self, video_id):
        """Delete a specific video by its ID."""
        if not video_id:
            raise ValueError("Video ID is required to delete a video.")
        try:
            video = self.collection.get_video(video_id)
            if not video:
                raise ValueError(
                    f"Video with ID {video_id} not found in collection {self.collection.id}."
                )

            video.delete()
            return {
                "success": True,
                "message": f"Video {video.id} deleted successfully",
            }
        except ValueError as ve:
            logging.error(f"ValueError while deleting video: {ve}")
            raise ve
        except Exception as e:
            logging.exception(
                f"Unexpected error occurred while deleting video {video_id}"
            )
            raise Exception(
                "An unexpected error occurred while deleting the video. Please try again later."
            )

    def get_videos(self):
        """Get all videos in a collection."""
        videos = self.collection.get_videos()
        return [
            {
                "id": video.id,
                "name": video.name,
                "description": video.description,
                "collection_id": video.collection_id,
                "stream_url": video.stream_url,
                "length": video.length,
                "thumbnail_url": video.thumbnail_url,
                "type": "video",
            }
            for video in videos
        ]

    def get_audio(self, audio_id):
        """Get an audio by ID."""
        audio = self.collection.get_audio(audio_id)
        return {
            "id": audio.id,
            "name": audio.name,
            "collection_id": audio.collection_id,
            "length": audio.length,
            "url": audio.generate_url(),
        }

    def get_audios(self):
        """Get all audios in a collection."""
        audios = self.collection.get_audios()
        return [
            {
                "id": audio.id,
                "collection_id": audio.collection_id,
                "name": audio.name,
                "length": audio.length,
                "type": "audio",
            }
            for audio in audios
        ]

    def generate_audio_url(self, audio_id):
        audio = self.collection.get_audio(audio_id)
        return audio.generate_url()

    def generate_image_url(self, image_id):
        image = self.collection.get_image(image_id)
        return image.generate_url()

    def upload(self, source, source_type="url", media_type="video", name=None):
        upload_args = {"media_type": media_type}
        if name:
            upload_args["name"] = name
        if source_type == "url":
            upload_args["url"] = source
        elif source_type == "file":
            upload_url_data = self.conn.get(
                path=f"/collection/{self.collection.id}/upload_url",
                params={"name": name},
            )
            upload_url = upload_url_data.get("upload_url")
            files = {"file": (name, source)}
            response = requests.post(upload_url, files=files)
            response.raise_for_status()
            upload_args["url"] = upload_url
        else:
            upload_args["file_path"] = source
        media = self.conn.upload(**upload_args)
        name = media.name
        if media_type == "video":
            return {
                "id": media.id,
                "collection_id": media.collection_id,
                "stream_url": media.stream_url,
                "player_url": media.player_url,
                "name": name,
                "description": media.description,
                "thumbnail_url": media.thumbnail_url,
                "length": media.length,
            }
        elif media_type == "audio":
            return {
                "id": media.id,
                "collection_id": media.collection_id,
                "name": media.name,
                "length": media.length,
            }
        elif media_type == "image":
            return {
                "id": media.id,
                "collection_id": media.collection_id,
                "name": media.name,
                "url": media.url,
            }

    def extract_frame(self, video_id: str, timestamp: int = 5):
        video = self.collection.get_video(video_id)
        image = video.generate_thumbnail(time=float(timestamp))
        return {
            "id": image.id,
            "collection_id": image.collection_id,
            "name": image.name,
            "url": image.url,
        }

    def get_transcript(self, video_id: str, text=True):
        video = self.collection.get_video(video_id)
        if text:
            transcript = video.get_transcript_text()
        else:
            transcript = video.get_transcript()
        return transcript

    def index_spoken_words(self, video_id: str):
        # TODO: Language support
        video = self.collection.get_video(video_id)
        index = video.index_spoken_words()
        return index

    def index_scene(
        self,
        video_id: str,
        extraction_type=SceneExtractionType.shot_based,
        extraction_config={},
        model_name=None,
        prompt=None,
    ):
        video = self.collection.get_video(video_id)
        return video.index_scenes(
            extraction_type=extraction_type,
            extraction_config=extraction_config,
            prompt=prompt,
            model_name=model_name,
        )

    def list_scene_index(self, video_id: str):
        video = self.collection.get_video(video_id)
        return video.list_scene_index()

    def get_scene_index(self, video_id: str, scene_id: str):
        video = self.collection.get_video(video_id)
        return video.get_scene_index(scene_id)

    def download(self, stream_link: str, name: str = None):
        download_response = self.conn.download(stream_link, name)
        return download_response

    def semantic_search(
        self, query, index_type=IndexType.spoken_word, video_id=None, **kwargs
    ):
        if video_id:
            video = self.collection.get_video(video_id)
            search_resuls = video.search(query=query, index_type=index_type, **kwargs)
        else:
            kwargs.pop("scene_index_id", None)
            search_resuls = self.collection.search(
                query=query, index_type=index_type, **kwargs
            )
        return search_resuls

    def keyword_search(
        self, query, index_type=IndexType.spoken_word, video_id=None, **kwargs
    ):
        """Search for a keyword in a video."""
        video = self.collection.get_video(video_id)
        return video.search(
            query=query, search_type=SearchType.keyword, index_type=index_type, **kwargs
        )

    def generate_video_stream(self, video_id: str, timeline):
        """Generate a video stream from a timeline. timeline is a list of tuples. ex [(0, 10), (20, 30)]"""
        video = self.collection.get_video(video_id)
        return video.generate_stream(timeline)

    def add_brandkit(self, video_id, intro_video_id, outro_video_id, brand_image_id):
        timeline = Timeline(self.conn)
        if intro_video_id:
            intro_video = VideoAsset(asset_id=intro_video_id)
            timeline.add_inline(intro_video)
        video = VideoAsset(asset_id=video_id)
        timeline.add_inline(video)
        if outro_video_id:
            outro_video = VideoAsset(asset_id=outro_video_id)
            timeline.add_inline(outro_video)
        if brand_image_id:
            brand_image = ImageAsset(asset_id=brand_image_id)
            timeline.add_overlay(0, brand_image)
        stream_url = timeline.generate_stream()
        return stream_url

    def get_and_set_timeline(self):
        self.timeline = Timeline(self.conn)
        return self.timeline

    def add_subtitle(self, video_id, style: SubtitleStyle = SubtitleStyle()):
        video = self.collection.get_video(video_id)
        stream_url = video.add_subtitle(style)
        return stream_url

<<<<<<< HEAD
    def translate_transcript(self, video_id, language, additional_notes=None):
        video = self.collection.get_video(video_id)
        return video.translate_transcript(
            language=language,
            additional_notes=additional_notes,
        )

    def youtube_search(self, query, count=5, duration=None):
        return self.conn.youtube_search(
            query=query,
            result_threshold=count,
            duration=duration,
        )

    def dub_video(self, video_id, language_code):
        dubed_video = self.collection.dub_video(
            video_id=video_id, language_code=language_code
        )
        return {
            "id": dubed_video.id,
            "name": dubed_video.name,
            "description": dubed_video.description,
            "collection_id": dubed_video.collection_id,
            "stream_url": dubed_video.stream_url,
            "length": dubed_video.length,
            "thumbnail_url": dubed_video.thumbnail_url,
        }

    def generate_image(self, prompt, aspect_ratio="16:9"):
        image = self.collection.generate_image(prompt=prompt, aspect_ratio=aspect_ratio)
        return {
            "id": image.id,
            "name": image.name,
            "collection_id": image.collection_id,
            "url": image.generate_url(),
        }

    def generate_music(self, prompt, duration):
        music = self.collection.generate_music(prompt=prompt, duration=duration)
        return {
            "id": music.id,
            "name": music.name,
            "collection_id": music.collection_id,
            "url": music.generate_url(),
        }

    def generate_sound_effect(self, prompt, duration, config):
        sound_effect = self.collection.generate_sound_effect(
            prompt=prompt,
            duration=duration,
            config=config,
        )
        return {
            "id": sound_effect.id,
            "name": sound_effect.name,
            "collection_id": sound_effect.collection_id,
            "url": sound_effect.generate_url(),
        }

    def generate_voice(self, text, voice_name, config):
        voice = self.collection.generate_voice(
            text=text,
            voice_name=voice_name,
            config=config,
        )
        return {
            "id": voice.id,
            "name": voice.name,
            "collection_id": voice.collection_id,
            "url": voice.generate_url(),
        }

    def generate_video(self, prompt, duration):
        video = self.collection.generate_video(prompt=prompt, duration=duration)
        return {
            "id": video.id,
            "name": video.name,
            "collection_id": video.collection_id,
            "stream_url": video.generate_stream(),
            "length": video.length,
        }
=======
    def delete_audio(self, audio_id):
        """Delete a specific audio by its ID."""
        if not audio_id:
            raise ValueError("Audio ID is required to delete a audio.")
        try:
            audio = self.collection.get_audio(audio_id)
            if not audio:
                raise ValueError(
                    f"Audio with ID {audio_id} not found in collection {self.collection.id}."
                )

            audio.delete()
            return {
                "success": True,
                "message": f"Video {audio.id} deleted successfully",
            }
        except ValueError as ve:
            logging.error(f"ValueError while deleting video: {ve}")
            raise ve
        except Exception as e:
            logging.exception(
                f"Unexpected error occurred while deleting video {audio_id}"
            )
            raise Exception(
                "An unexpected error occurred while deleting the video. Please try again later."
            )

    def delete_image(self, image_id):
        """Delete a specific image by its ID."""
        if not image_id:
            raise ValueError("Image ID is required to delete a image.")
        try:
            image = self.collection.get_image(image_id)
            if not image:
                raise ValueError(
                    f"Image with ID {image_id} not found in collection {self.collection.id}."
                )

            image.delete()
            return {
                "success": True,
                "message": f"Image {image_id} deleted successfully",
            }
        except ValueError as ve:
            logging.error(f"ValueError while deleting video: {ve}")
            raise ve
        except Exception as e:
            logging.exception(
                f"Unexpected error occurred while deleting video {image_id}"
            )
            raise Exception(
                "An unexpected error occurred while deleting the video. Please try again later."
            )
>>>>>>> 04465826
<|MERGE_RESOLUTION|>--- conflicted
+++ resolved
@@ -342,7 +342,6 @@
         stream_url = video.add_subtitle(style)
         return stream_url
 
-<<<<<<< HEAD
     def translate_transcript(self, video_id, language, additional_notes=None):
         video = self.collection.get_video(video_id)
         return video.translate_transcript(
@@ -424,7 +423,6 @@
             "stream_url": video.generate_stream(),
             "length": video.length,
         }
-=======
     def delete_audio(self, audio_id):
         """Delete a specific audio by its ID."""
         if not audio_id:
@@ -478,4 +476,3 @@
             raise Exception(
                 "An unexpected error occurred while deleting the video. Please try again later."
             )
->>>>>>> 04465826
